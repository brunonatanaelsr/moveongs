--- conflicted
+++ resolved
@@ -1,555 +1,179 @@
-import { fetchJson, requestJson } from './api';
+import { API_URL } from './api';
 
-export type PaginationParams = {
-  limit?: number;
-  offset?: number;
-  search?: string;
-};
-
-export type PaginationMeta = {
-  limit: number;
-  offset: number;
-  count: number;
-};
-
-export type BeneficiarySummary = {
+// Tipos
+export interface ActionPlan {
   id: string;
-  code: string | null;
-  fullName: string;
-  birthDate: string | null;
-  cpf: string | null;
-  phone1: string | null;
+  enrollmentId: string;
+  title: string;
+  description: string;
+  status: ActionPlanStatus;
   createdAt: string;
   updatedAt: string;
-  vulnerabilities: string[];
-};
+}
 
-export type HouseholdMember = {
+export interface ActionPlanItem {
   id: string;
-  name: string | null;
-  birthDate: string | null;
-  works: boolean | null;
-  income: string | null;
-  schooling: string | null;
-  relationship: string | null;
-};
-
-export type BeneficiaryRecord = {
-  id: string;
-  code: string | null;
-  fullName: string;
-  birthDate: string | null;
-  cpf: string | null;
-  rg: string | null;
-  rgIssuer: string | null;
-  rgIssueDate: string | null;
-  nis: string | null;
-  phone1: string | null;
-  phone2: string | null;
-  email: string | null;
-  address: string | null;
-  neighborhood: string | null;
-  city: string | null;
-  state: string | null;
-  reference: string | null;
+  title: string;
+  description: string;
+  dueDate: string | null;
+  status: ActionItemStatus;
   createdAt: string;
   updatedAt: string;
-  householdMembers: HouseholdMember[];
-  vulnerabilities: { slug: string; label: string | null }[];
-};
+}
 
-export type FormSubmissionSummary = {
+export type ActionPlanStatus = 'draft' | 'active' | 'completed' | 'archived';
+export type ActionItemStatus = 'pending' | 'in_progress' | 'completed' | 'blocked';
+
+export interface EnrollmentSummary {
   id: string;
+  cohortId: string;
   beneficiaryId: string;
-  beneficiaryName: string | null;
-  formType: string;
-  schemaVersion: string;
+  beneficiaryName: string;
+  status: EnrollmentStatus;
   createdAt: string;
   updatedAt: string;
-  createdBy: string | null;
-};
-
-export type TimelineEntry = {
-  id: string;
-  beneficiaryId: string;
-  kind: string;
-  date: string;
-  title: string;
-  description: string | null;
-  status?: string;
-  metadata?: Record<string, unknown>;
-};
-
-export type ConsentRecord = {
-  id: string;
-  beneficiaryId: string;
-  type: string;
-  textVersion: string;
-  granted: boolean;
-  grantedAt: string | null;
-  revokedAt: string | null;
-  evidence: string | null;
-  createdAt: string;
-  updatedAt: string;
-};
-
-export type ProjectRecord = {
-  id: string;
-  name: string;
-  description: string | null;
-  focus: string | null;
-  status: string;
-  capacity: number | null;
-  createdAt: string;
-  updatedAt: string;
-  slug?: string | null;
-  active?: boolean;
-};
-
-export type CohortRecord = {
-  id: string;
-  projectId: string;
-  name: string;
-  schedule: string | null;
-  capacity: number | null;
-  location: string | null;
-  educator: string | null;
-  code?: string | null;
-  weekday?: number | null;
-  shift?: string | null;
-  startTime?: string | null;
-  endTime?: string | null;
-  educators?: Array<{ id: string; name: string | null }>;
-};
-
-export type EnrollmentRecord = {
-  id: string;
-  beneficiaryId: string;
-  cohortId: string;
-  status: string;
-  startDate: string | null;
-  endDate: string | null;
-  disengagementReason: string | null;
-  agreementsAccepted: boolean | null;
-  createdAt: string;
-  updatedAt: string;
-<<<<<<< HEAD
-  beneficiary?: BeneficiarySummary | null;
-=======
-  beneficiaryName?: string;
-  cohortCode?: string | null;
-  projectId?: string;
-  projectName?: string;
-  enrolledAt?: string | null;
-  terminatedAt?: string | null;
-  terminationReason?: string | null;
-  agreementAcceptance?: Record<string, unknown> | null;
-  attendance?: {
-    totalSessions: number;
-    presentSessions: number;
-    attendanceRate: number | null;
-  };
->>>>>>> 4bf77991
-};
-
-export type EnrollmentListResponse = {
-  data: EnrollmentRecord[];
-  meta: PaginationMeta;
-};
-
-<<<<<<< HEAD
-export type AttendanceFormStatus = 'presente' | 'falta_justificada' | 'falta_injustificada' | 'atraso';
-
-export type AttendanceSubmissionPayload = {
-  enrollmentId: string;
-  beneficiaryId?: string;
-  date: string;
-  status: AttendanceFormStatus;
-  justification?: string;
-};
-
-export type AttendanceSubmissionResult = {
-  successes: number;
-  failures: Array<{ enrollmentId: string; error: Error }>;
-=======
-export type ActionPlanItemRecord = {
-  id: string;
-  actionPlanId: string;
-  title: string;
-  responsible: string | null;
-  dueDate: string | null;
-  status: string;
-  support: string | null;
-  notes: string | null;
-  completedAt: string | null;
-  createdAt: string;
-  updatedAt: string;
-};
-
-export type ActionPlanRecord = {
-  id: string;
-  beneficiaryId: string;
-  status: string;
-  createdBy: string | null;
-  createdAt: string;
-  updatedAt: string;
-  items: ActionPlanItemRecord[];
->>>>>>> 4bf77991
-};
-
-export async function listBeneficiaries(params: PaginationParams, token?: string | null) {
-  const response = await fetchJson('/beneficiaries', params, token);
-  const data = Array.isArray(response?.data) ? (response.data as BeneficiarySummary[]) : [];
-  const meta = (response?.meta as PaginationMeta | undefined) ?? {
-    limit: params.limit ?? 25,
-    offset: params.offset ?? 0,
-    count: data.length,
-  };
-  return { data, meta };
 }
 
-export async function getBeneficiary(id: string, token?: string | null) {
-  if (!id) {
-    throw new Error('Beneficiary id is required');
+export type EnrollmentStatus = 
+  | 'pending'
+  | 'active'
+  | 'completed'
+  | 'dropped'
+  | 'expelled'
+  | 'suspended';
+
+// Helpers
+async function fetchJson<T = unknown>(
+  path: string,
+  options: RequestInit = {},
+  token?: string | null,
+): Promise<T> {
+  const response = await fetch(`${API_URL}${path}`, {
+    ...options,
+    headers: {
+      'Content-Type': 'application/json',
+      ...(token ? { Authorization: `Bearer ${token}` } : {}),
+      ...options.headers,
+    },
+  });
+
+  if (!response.ok) {
+    throw new Error(`Request failed: ${response.status}`);
   }
-  const response = await fetchJson(`/beneficiaries/${id}`, {}, token);
-  return response?.beneficiary as BeneficiaryRecord;
+
+  return response.json();
 }
 
-export async function listBeneficiaryForms(
-  beneficiaryId: string,
-  params: { formType?: string } & PaginationParams,
+// Operações
+export async function listEnrollments(
+  cohortId: string,
   token?: string | null,
-) {
-  if (!beneficiaryId) {
-    return { data: [] as FormSubmissionSummary[], meta: { limit: params.limit ?? 25, offset: params.offset ?? 0, count: 0 } };
-  }
-  const response = await fetchJson(`/beneficiaries/${beneficiaryId}/forms`, params, token);
-  const data = Array.isArray(response?.data) ? (response.data as FormSubmissionSummary[]) : [];
-  const meta = (response?.meta as PaginationMeta | undefined) ?? {
-    limit: params.limit ?? 25,
-    offset: params.offset ?? 0,
-    count: data.length,
-  };
-  return { data, meta };
+): Promise<EnrollmentSummary[]> {
+  return fetchJson(`/enrollments/list?cohortId=${cohortId}`, {}, token);
 }
 
-export async function submitBeneficiaryForm(
-  beneficiaryId: string,
-  payload: {
-    formType: string;
-    schemaVersion: string;
-    data: Record<string, unknown>;
-    signedBy?: string[];
-    signedAt?: string[];
-  },
+export async function updateEnrollmentStatus(
+  enrollmentId: string,
+  status: EnrollmentStatus,
   token?: string | null,
-) {
-  const response = await requestJson(
-    `/beneficiaries/${beneficiaryId}/forms`,
-    {
-      method: 'POST',
-      body: {
-        formType: payload.formType,
-        schemaVersion: payload.schemaVersion,
-        payload: payload.data,
-        signedBy: payload.signedBy,
-        signedAt: payload.signedAt,
-      },
-    },
-    token,
-  );
-  return response?.submission as { id: string } | undefined;
-}
-
-export async function listBeneficiaryTimeline(
-  beneficiaryId: string,
-  params: PaginationParams,
-  token?: string | null,
-) {
-  if (!beneficiaryId) {
-    return { data: [] as TimelineEntry[], meta: { limit: params.limit ?? 25, offset: params.offset ?? 0, count: 0 } };
-  }
-  const response = await fetchJson(`/beneficiaries/${beneficiaryId}/timeline`, params, token);
-  const data = Array.isArray(response?.data) ? (response.data as TimelineEntry[]) : [];
-  const meta = (response?.meta as PaginationMeta | undefined) ?? {
-    limit: params.limit ?? 50,
-    offset: params.offset ?? 0,
-    count: data.length,
-  };
-  return { data, meta };
-}
-
-export async function listBeneficiaryConsents(beneficiaryId: string, token?: string | null) {
-  if (!beneficiaryId) {
-    return [] as ConsentRecord[];
-  }
-  const response = await fetchJson(`/beneficiaries/${beneficiaryId}/consents`, {}, token);
-  return Array.isArray(response?.data) ? (response.data as ConsentRecord[]) : [];
-}
-
-export async function listProjects(token?: string | null) {
-  const response = await fetchJson('/projects', {}, token);
-  const data = Array.isArray(response?.data) ? (response.data as any[]) : [];
-  return data.map((project) => ({
-    id: project.id as string,
-    name: project.name as string,
-    description: (project.description ?? null) as string | null,
-    focus: (project.focus ?? null) as string | null,
-    status: project.active === false ? 'inativo' : 'ativo',
-    capacity: (project.capacity ?? null) as number | null,
-    createdAt: (project.createdAt ?? project.created_at ?? new Date().toISOString()) as string,
-    updatedAt: (project.updatedAt ?? project.updated_at ?? new Date().toISOString()) as string,
-    slug: (project.slug ?? null) as string | null,
-    active: project.active ?? undefined,
-  }));
-}
-
-export async function listProjectCohorts(projectId: string, token?: string | null) {
-  if (!projectId) {
-    return [] as CohortRecord[];
-  }
-  const response = await fetchJson(`/projects/${projectId}/cohorts`, {}, token);
-  const data = Array.isArray(response?.data) ? (response.data as any[]) : [];
-  return data.map((cohort) => {
-    const educatorNames = Array.isArray(cohort.educators)
-      ? cohort.educators
-          .map((educator: any) => educator?.name)
-          .filter((name: unknown): name is string => typeof name === 'string' && name.length > 0)
-          .join(', ')
-      : null;
-
-    const timeRange = cohort.startTime && cohort.endTime ? `${cohort.startTime} - ${cohort.endTime}` : null;
-    const scheduleParts = [cohort.shift ?? null, timeRange].filter(Boolean);
-
-    return {
-      id: cohort.id as string,
-      projectId: cohort.projectId as string,
-      name: (cohort.name ?? cohort.code ?? 'Turma') as string,
-      schedule: scheduleParts.length > 0 ? scheduleParts.join(' • ') : null,
-      capacity: (cohort.capacity ?? null) as number | null,
-      location: (cohort.location ?? null) as string | null,
-      educator: educatorNames,
-      code: (cohort.code ?? null) as string | null,
-      weekday: (cohort.weekday ?? null) as number | null,
-      shift: (cohort.shift ?? null) as string | null,
-      startTime: (cohort.startTime ?? null) as string | null,
-      endTime: (cohort.endTime ?? null) as string | null,
-      educators: Array.isArray(cohort.educators)
-        ? cohort.educators.map((item: any) => ({ id: item?.id as string, name: item?.name ?? null }))
-        : [],
-    } as CohortRecord;
-  });
-}
-
-export async function listEnrollments(
-  params: PaginationParams & { projectId?: string; cohortId?: string; status?: string; activeOnly?: boolean },
-  token?: string | null,
-) {
-  const response = await fetchJson('/enrollments', params, token);
-  const rawData = Array.isArray(response?.data) ? (response.data as any[]) : [];
-  const data = rawData.map((item) => ({
-    id: item.id as string,
-    beneficiaryId: item.beneficiaryId as string,
-    cohortId: item.cohortId as string,
-    status: item.status as string,
-    startDate: (item.enrolledAt ?? null) as string | null,
-    endDate: (item.terminatedAt ?? null) as string | null,
-    disengagementReason: (item.terminationReason ?? null) as string | null,
-    agreementsAccepted: item.agreementAcceptance ? true : null,
-    createdAt: (item.createdAt ?? new Date().toISOString()) as string,
-    updatedAt: (item.updatedAt ?? new Date().toISOString()) as string,
-    beneficiaryName: item.beneficiaryName ?? undefined,
-    cohortCode: item.cohortCode ?? null,
-    projectId: item.projectId ?? undefined,
-    projectName: item.projectName ?? undefined,
-    enrolledAt: item.enrolledAt ?? null,
-    terminatedAt: item.terminatedAt ?? null,
-    terminationReason: item.terminationReason ?? null,
-    agreementAcceptance: item.agreementAcceptance ?? null,
-    attendance: item.attendance ?? undefined,
-  }) as EnrollmentRecord);
-  const meta = (response?.meta as PaginationMeta | undefined) ?? {
-    limit: params.limit ?? 50,
-    offset: params.offset ?? 0,
-    count: data.length,
-  };
-  return { data, meta };
-}
-
-export async function createEnrollment(
-  payload: { beneficiaryId: string; cohortId: string; enrolledAt?: string; status?: string },
-  token?: string | null,
-) {
-  const response = await requestJson(
-    '/enrollments',
-    {
-      method: 'POST',
-      body: {
-        beneficiaryId: payload.beneficiaryId,
-        cohortId: payload.cohortId,
-        enrolledAt: payload.enrolledAt,
-        status: payload.status,
-      },
-    },
-    token,
-  );
-  return response?.enrollment as EnrollmentRecord | undefined;
-}
-
-export async function updateEnrollment(
-  id: string,
-  payload: Partial<{ status: string; agreementsAccepted: boolean | null; endDate: string | null }>,
-  token?: string | null,
-) {
-  const response = await requestJson(
-    `/enrollments/${id}`,
+): Promise<void> {
+  await fetchJson(
+    `/enrollments/${enrollmentId}/status`,
     {
       method: 'PATCH',
-      body: payload,
-    },
-    token,
-  );
-  return response?.enrollment as EnrollmentRecord | undefined;
-}
-
-export async function submitAttendanceRecords(
-  records: AttendanceSubmissionPayload[],
-  token?: string | null,
-): Promise<AttendanceSubmissionResult> {
-  if (records.length === 0) {
-    return { successes: 0, failures: [] };
-  }
-
-  const settled = await Promise.allSettled(
-    records.map((record) => {
-      const present = record.status === 'presente' || record.status === 'atraso';
-      const justification = record.justification?.trim();
-      return recordAttendance(
-        record.enrollmentId,
-        {
-          date: record.date,
-          present,
-          justification: present && !justification ? null : justification ?? null,
-        },
-        token,
-      );
-    }),
-  );
-
-  return settled.reduce<AttendanceSubmissionResult>(
-    (accumulator, result, index) => {
-      if (result.status === 'fulfilled') {
-        return { ...accumulator, successes: accumulator.successes + 1 };
-      }
-
-      const failure: { enrollmentId: string; error: Error } = {
-        enrollmentId: records[index]?.enrollmentId ?? '',
-        error: result.reason instanceof Error ? result.reason : new Error(String(result.reason)),
-      };
-
-      return { ...accumulator, failures: [...accumulator.failures, failure] };
-    },
-    { successes: 0, failures: [] },
-  );
-}
-
-export async function recordAttendance(
-  enrollmentId: string,
-  payload: { date: string; present: boolean; justification?: string | null },
-  token?: string | null,
-) {
-  return requestJson(
-    `/enrollments/${enrollmentId}/attendance`,
-    {
-      method: 'POST',
-      body: payload,
+      body: JSON.stringify({ status }),
     },
     token,
   );
 }
 
 export async function listActionPlans(
-  beneficiaryId: string,
-  params: { status?: string } = {},
+  enrollmentId: string,
   token?: string | null,
-) {
-  if (!beneficiaryId) {
-    return [] as ActionPlanRecord[];
-  }
-  const response = await fetchJson(`/beneficiaries/${beneficiaryId}/action-plans`, params, token);
-  const data = Array.isArray(response?.data) ? (response.data as any[]) : [];
-  return data.map((plan) => ({
-    ...plan,
-    items: Array.isArray(plan.items) ? plan.items : [],
-  })) as ActionPlanRecord[];
+): Promise<ActionPlan[]> {
+  return fetchJson(`/action-plans/list?enrollmentId=${enrollmentId}`, {}, token);
 }
 
 export async function createActionPlan(
-  payload: { beneficiaryId: string; status?: string },
+  data: {
+    enrollmentId: string;
+    title: string;
+    description: string;
+  },
   token?: string | null,
-) {
-  const response = await requestJson(
+): Promise<ActionPlan> {
+  return fetchJson(
     '/action-plans',
     {
       method: 'POST',
-      body: payload,
+      body: JSON.stringify(data),
     },
     token,
   );
-  const plan = response?.plan as ActionPlanRecord | undefined;
-  if (!plan) return undefined;
-  return { ...plan, items: Array.isArray(plan.items) ? plan.items : [] };
 }
 
-export async function createActionPlanItem(
-  actionPlanId: string,
-  payload: {
+export async function updateActionPlan(
+  planId: string,
+  data: Partial<{
     title: string;
-    responsible?: string | null;
-    dueDate?: string | null;
-    status?: string;
-    support?: string | null;
-    notes?: string | null;
-  },
+    description: string;
+    status: ActionPlanStatus;
+  }>,
   token?: string | null,
-) {
-  const response = await requestJson(
-    `/action-plans/${actionPlanId}/items`,
+): Promise<ActionPlan> {
+  return fetchJson(
+    `/action-plans/${planId}`,
     {
-      method: 'POST',
-      body: payload,
+      method: 'PATCH',
+      body: JSON.stringify(data),
     },
     token,
   );
-  const plan = response?.plan as ActionPlanRecord | undefined;
-  if (!plan) return undefined;
-  return { ...plan, items: Array.isArray(plan.items) ? plan.items : [] };
 }
 
-export async function updateActionPlanItem(
-  actionPlanId: string,
-  itemId: string,
-  payload: {
-    title?: string;
-    responsible?: string | null;
+export async function listActionItems(
+  planId: string,
+  token?: string | null,
+): Promise<ActionPlanItem[]> {
+  return fetchJson(`/action-plans/${planId}/items`, {}, token);
+}
+
+export async function createActionItem(
+  planId: string,
+  data: {
+    title: string;
+    description: string;
     dueDate?: string | null;
-    status?: string;
-    support?: string | null;
-    notes?: string | null;
-    completedAt?: string | null;
   },
   token?: string | null,
-) {
-  const response = await requestJson(
-    `/action-plans/${actionPlanId}/items/${itemId}`,
+): Promise<ActionPlanItem> {
+  return fetchJson(
+    `/action-plans/${planId}/items`,
     {
-      method: 'PATCH',
-      body: payload,
+      method: 'POST',
+      body: JSON.stringify(data),
     },
     token,
   );
-  const plan = response?.plan as ActionPlanRecord | undefined;
-  if (!plan) return undefined;
-  return { ...plan, items: Array.isArray(plan.items) ? plan.items : [] };
+}
+
+export async function updateActionItem(
+  planId: string,
+  itemId: string,
+  data: Partial<{
+    title: string;
+    description: string;
+    dueDate: string | null;
+    status: ActionItemStatus;
+  }>,
+  token?: string | null,
+): Promise<ActionPlanItem> {
+  return fetchJson(
+    `/action-plans/${planId}/items/${itemId}`,
+    {
+      method: 'PATCH',
+      body: JSON.stringify(data),
+    },
+    token,
+  );
 }