'use client';

export const API_URL = process.env.NEXT_PUBLIC_API_URL ?? 'http://localhost:3333';

export async function fetchJson(path: string, params: Record<string, unknown> = {}, token?: string | null) {
  const search = new URLSearchParams();
  Object.entries(params).forEach(([key, value]) => {
    if (value === undefined || value === null || value === '') return;
    if (Array.isArray(value)) {
      value.forEach((v) => search.append(key, String(v)));
    } else {
      search.set(key, String(value));
    }
  });

  const url = `${API_URL}${path}${search.toString() ? `?${search.toString()}` : ''}`;
  const response = await fetch(url, {
    headers: {
      'Content-Type': 'application/json',
      ...(token ? { Authorization: `Bearer ${token}` } : {}),
    },
    credentials: 'include',
  });

  if (!response.ok) {
    throw new Error(`Request failed: ${response.status}`);
  }

  const contentType = response.headers.get('Content-Type') ?? '';
  if (contentType.includes('application/json')) {
    return response.json();
  }
  return response.text();
}

<<<<<<< HEAD
type RequestJsonOptions = {
  method?: 'POST' | 'PATCH' | 'PUT' | 'DELETE';
  body?: Record<string, unknown> | FormData;
  params?: Record<string, unknown>;
  headers?: Record<string, string>;
};

export async function requestJson(path: string, options: RequestJsonOptions, token?: string | null) {
  const { method = 'POST', body, params = {}, headers = {} } = options;

  const search = new URLSearchParams();
  Object.entries(params).forEach(([key, value]) => {
    if (value === undefined || value === null || value === '') return;
    if (Array.isArray(value)) {
      value.forEach((v) => search.append(key, String(v)));
    } else {
      search.set(key, String(value));
    }
  });

  const url = `${API_URL}${path}${search.toString() ? `?${search.toString()}` : ''}`;

  const isFormData = typeof FormData !== 'undefined' && body instanceof FormData;

  const response = await fetch(url, {
    method,
    body: body ? (isFormData ? body : JSON.stringify(body)) : undefined,
    headers: {
      ...(isFormData ? {} : { 'Content-Type': 'application/json' }),
      ...(token ? { Authorization: `Bearer ${token}` } : {}),
      ...headers,
    },
    credentials: 'include',
=======
export async function postJson(path: string, body: unknown, token?: string | null) {
  const url = `${API_URL}${path}`;
  const response = await fetch(url, {
    method: 'POST',
    headers: {
      'Content-Type': 'application/json',
      ...(token ? { Authorization: `Bearer ${token}` } : {}),
    },
    credentials: 'include',
    body: JSON.stringify(body ?? {}),
>>>>>>> 2bb4671e
  });

  if (!response.ok) {
    throw new Error(`Request failed: ${response.status}`);
  }

  const contentType = response.headers.get('Content-Type') ?? '';
  if (contentType.includes('application/json')) {
    return response.json();
  }
  return response.text();
}

export async function downloadFile(path: string, params: Record<string, unknown>, token: string, filename: string) {
  const search = new URLSearchParams();
  Object.entries(params).forEach(([key, value]) => {
    if (value === undefined || value === null || value === '') return;
    search.set(key, String(value));
  });
  const url = `${API_URL}${path}${search.toString() ? `?${search.toString()}` : ''}`;
  const response = await fetch(url, {
    headers: {
      ...(token ? { Authorization: `Bearer ${token}` } : {}),
    },
  });
  if (!response.ok) {
    throw new Error(`Export failed: ${response.status}`);
  }
  const blob = await response.blob();
  const objectUrl = URL.createObjectURL(blob);
  const anchor = document.createElement('a');
  anchor.href = objectUrl;
  anchor.download = filename;
  anchor.click();
  URL.revokeObjectURL(objectUrl);
}<|MERGE_RESOLUTION|>--- conflicted
+++ resolved
@@ -33,52 +33,6 @@
   return response.text();
 }
 
-<<<<<<< HEAD
-type RequestJsonOptions = {
-  method?: 'POST' | 'PATCH' | 'PUT' | 'DELETE';
-  body?: Record<string, unknown> | FormData;
-  params?: Record<string, unknown>;
-  headers?: Record<string, string>;
-};
-
-export async function requestJson(path: string, options: RequestJsonOptions, token?: string | null) {
-  const { method = 'POST', body, params = {}, headers = {} } = options;
-
-  const search = new URLSearchParams();
-  Object.entries(params).forEach(([key, value]) => {
-    if (value === undefined || value === null || value === '') return;
-    if (Array.isArray(value)) {
-      value.forEach((v) => search.append(key, String(v)));
-    } else {
-      search.set(key, String(value));
-    }
-  });
-
-  const url = `${API_URL}${path}${search.toString() ? `?${search.toString()}` : ''}`;
-
-  const isFormData = typeof FormData !== 'undefined' && body instanceof FormData;
-
-  const response = await fetch(url, {
-    method,
-    body: body ? (isFormData ? body : JSON.stringify(body)) : undefined,
-    headers: {
-      ...(isFormData ? {} : { 'Content-Type': 'application/json' }),
-      ...(token ? { Authorization: `Bearer ${token}` } : {}),
-      ...headers,
-    },
-    credentials: 'include',
-=======
-export async function postJson(path: string, body: unknown, token?: string | null) {
-  const url = `${API_URL}${path}`;
-  const response = await fetch(url, {
-    method: 'POST',
-    headers: {
-      'Content-Type': 'application/json',
-      ...(token ? { Authorization: `Bearer ${token}` } : {}),
-    },
-    credentials: 'include',
-    body: JSON.stringify(body ?? {}),
->>>>>>> 2bb4671e
   });
 
   if (!response.ok) {
